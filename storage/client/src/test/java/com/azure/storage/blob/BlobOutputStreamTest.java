package com.azure.storage.blob;

import com.azure.storage.common.credentials.SharedKeyCredential;
import com.google.common.io.ByteStreams;
import org.junit.Assert;
import org.junit.BeforeClass;
import org.junit.Test;

import java.io.ByteArrayInputStream;
import java.io.ByteArrayOutputStream;
import java.util.ArrayList;
import java.util.List;
import java.util.Random;

public class BlobOutputStreamTest {
    private static final Random RANDOM = new Random();
    private static StorageClient storageClient;
    private static ContainerClient containerClient;

    @BeforeClass
    public static void setup() {
        storageClient = StorageClient.storageClientBuilder()
            .endpoint("https://" + System.getenv("ACCOUNT_NAME") + ".blob.core.windows.net")
            .credential(new SharedKeyCredential(System.getenv("ACCOUNT_NAME"), System.getenv("ACCOUNT_KEY")))
//            .httpClient(HttpClient.createDefault().proxy(() -> new ProxyOptions(Type.HTTP, new InetSocketAddress("localhost", 8888))))
            .buildClient();
        String containerName = "testcontainer" + RANDOM.nextInt(1000);
        containerClient = storageClient.getContainerClient(containerName);
        if (!containerClient.exists().value()) {
            containerClient.create();
        }
    }

    @Test
    public void testBlockBlobOutputStream() throws Exception {
        String blobName = "testblob" + RANDOM.nextInt(1000);
        byte[] randomBytes = new byte[256 * Constants.MB];
        RANDOM.nextBytes(randomBytes);

        BlockBlobClient blockBlobClient = containerClient.getBlockBlobClient(blobName);
        BlobOutputStream outStream = blockBlobClient.getBlobOutputStream();
        outStream.write(randomBytes);
        outStream.close();

        BlobInputStream blobInputStream = blockBlobClient.openInputStream();
        byte[] downloaded = ByteStreams.toByteArray(blobInputStream);
        Assert.assertArrayEquals(randomBytes, downloaded);
    }

    @Test
    public void testPageBlobOutputStream() throws Exception {
        int length = 256 * Constants.MB;
        String blobName = "testblob" + RANDOM.nextInt(1000);
        byte[] randomBytes = new byte[length];
        RANDOM.nextBytes(randomBytes);

        PageBlobClient pageBlobClient = containerClient.getPageBlobClient(blobName);
        pageBlobClient.create(length);
        BlobOutputStream outStream = pageBlobClient.getBlobOutputStream(length);
        outStream.write(randomBytes);
        outStream.close();

        BlobInputStream blobInputStream = pageBlobClient.openInputStream();
        byte[] downloaded = ByteStreams.toByteArray(blobInputStream);
        Assert.assertArrayEquals(randomBytes, downloaded);
    }

    @Test
    public void testAppendBlobOutputStream() throws Exception {
        int length = 256 * Constants.MB;
        String blobName = "testblob" + RANDOM.nextInt(1000);
        List<byte[]> randomBytes = new ArrayList<>();
        ByteArrayOutputStream stream = new ByteArrayOutputStream();
        for (int i = 0; i != 256; i+=4) {
            byte[] bytes = new byte[4 * Constants.MB];
            RANDOM.nextBytes(bytes);
            randomBytes.add(bytes);
            stream.write(bytes);
        }

        byte[] uploaded = stream.toByteArray();

        AppendBlobClient appendBlobClient = containerClient.getAppendBlobClient(blobName);
        appendBlobClient.create();
<<<<<<< HEAD
        for (int i = 0; i != 4; i ++) {
            final int finali = i;
            appendBlobClientNormal.appendBlock(new ByteArrayInputStream(randomBytes.get(finali)), 4 * Constants.MB);
        }
=======
>>>>>>> 9b8c2da8
        BlobOutputStream outStream = appendBlobClient.getBlobOutputStream();
        for (int i = 0; i != 256/4; i++) {
            outStream.write(randomBytes.get(i));
        }
        outStream.close();

        Assert.assertEquals(length, appendBlobClient.getProperties().value().blobSize());
        BlobInputStream blobInputStream = appendBlobClient.openInputStream();
        byte[] downloaded = ByteStreams.toByteArray(blobInputStream);
        Assert.assertArrayEquals(uploaded, downloaded);
    }
}<|MERGE_RESOLUTION|>--- conflicted
+++ resolved
@@ -6,8 +6,10 @@
 import org.junit.BeforeClass;
 import org.junit.Test;
 
-import java.io.ByteArrayInputStream;
 import java.io.ByteArrayOutputStream;
+import java.io.IOException;
+import java.io.InputStream;
+import java.io.UncheckedIOException;
 import java.util.ArrayList;
 import java.util.List;
 import java.util.Random;
@@ -43,7 +45,7 @@
         outStream.close();
 
         BlobInputStream blobInputStream = blockBlobClient.openInputStream();
-        byte[] downloaded = ByteStreams.toByteArray(blobInputStream);
+        byte[] downloaded = convertInputStreamToByteArray(blobInputStream);
         Assert.assertArrayEquals(randomBytes, downloaded);
     }
 
@@ -61,7 +63,7 @@
         outStream.close();
 
         BlobInputStream blobInputStream = pageBlobClient.openInputStream();
-        byte[] downloaded = ByteStreams.toByteArray(blobInputStream);
+        byte[] downloaded = convertInputStreamToByteArray(blobInputStream);
         Assert.assertArrayEquals(randomBytes, downloaded);
     }
 
@@ -82,13 +84,6 @@
 
         AppendBlobClient appendBlobClient = containerClient.getAppendBlobClient(blobName);
         appendBlobClient.create();
-<<<<<<< HEAD
-        for (int i = 0; i != 4; i ++) {
-            final int finali = i;
-            appendBlobClientNormal.appendBlock(new ByteArrayInputStream(randomBytes.get(finali)), 4 * Constants.MB);
-        }
-=======
->>>>>>> 9b8c2da8
         BlobOutputStream outStream = appendBlobClient.getBlobOutputStream();
         for (int i = 0; i != 256/4; i++) {
             outStream.write(randomBytes.get(i));
@@ -97,7 +92,21 @@
 
         Assert.assertEquals(length, appendBlobClient.getProperties().value().blobSize());
         BlobInputStream blobInputStream = appendBlobClient.openInputStream();
-        byte[] downloaded = ByteStreams.toByteArray(blobInputStream);
+        byte[] downloaded = convertInputStreamToByteArray(blobInputStream);
         Assert.assertArrayEquals(uploaded, downloaded);
     }
+
+    private byte[] convertInputStreamToByteArray(InputStream inputStream) {
+        int b;
+        ByteArrayOutputStream outputStream = new ByteArrayOutputStream();
+        try {
+            while ((b = inputStream.read()) != -1) {
+                outputStream.write(b);
+            }
+        } catch (IOException ex) {
+            throw new UncheckedIOException(ex);
+        }
+
+        return outputStream.toByteArray();
+    }
 }