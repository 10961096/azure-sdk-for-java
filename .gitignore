<<<<<<< HEAD
## Ignore generated code 
PackageTest/NugetPackageTest/Generated
src/generator/AutoRest.NodeJS.Tests/AcceptanceTests/*.js

## Ignore user-specific files, temporary files, build results, etc.
AutoRest/**/Templates/*.cs
src/**/Templates/*.cs

# User-specific files
*.suo
*.user
*.sln.docstates
.vs
developer/
launchSettings.json

# Build results
binaries/
[Dd]ebug*/
[Rr]elease/

[Tt]est[Rr]esult*
[Bb]uild[Ll]og.*
[Bb]uild.out

*_i.c
*_p.c
*.ilk
*.meta
*.obj
*.pch
*.pdb
*.pgc
*.pgd
*.rsp
*.sbr
*.tlb
*.tli
*.tlh
*.tmp
*.vspscc
*.vssscc
.builds

*.pidb

*.log*
*.scc
# Visual C++ cache files
ipch/
*.aps
*.ncb
*.opensdf
*.sdf

# Visual Studio profiler
*.psess
*.vsp

# VS Code settings
*.vscode

# Code analysis
*.CodeAnalysisLog.xml

# Guidance Automation Toolkit
*.gpState

# ReSharper is a Visual Studio add-in
_ReSharper*/
*.[Rr]e[Ss]harper

# NCrunch
*.ncrunch*
.*crunch*.local.xml

# Installshield output folder
[Ee]xpress

# DocProject is a documentation generator add-in
DocProject/buildhelp/
DocProject/Help/*.HxT
DocProject/Help/*.HxC
DocProject/Help/*.hhc
DocProject/Help/*.hhk
DocProject/Help/*.hhp
DocProject/Help/Html2
DocProject/Help/html

# Click-Once directory
publish

# Publish Web Output
*.[Pp]ublish.xml

# Others
[Bb]in
[Oo]bj
sql
*.Cache
ClientBin
[Ss]tyle[Cc]op.*
~$*
*.dbmdl

# Build tasks
[Tt]ools/*.dll
=======
build
>>>>>>> 3596f488
*.class
target
gen

# Mobile Tools for Java (J2ME)
.mtj.tmp/
tmp

# Package Files #
*.jar
*.war
*.ear
*.MF
.gitrevision
.gradle

<<<<<<< HEAD
# Sensitive files
*.keys
*.pfx
*.cer
*.pem
*.jks

# Backup & report files from converting a project to a new version of VS.
_UpgradeReport_Files/
Backup*/
UpgradeLog*.XML

# NuGet
packages

# Mac OS #
.DS_Store
.DS_Store?

# Windows #
Thumbs.db

# Mono
*dll.mdb
*exe.mdb

#old nuget restore folder
.nuget/
src/generator/AutoRest.Ruby*Tests/Gemfile.lock
src/generator/AutoRest.Ruby*/*/RspecTests/Generated/*

#netcore 
/NetCore
*.lock.json

#dnx installation
dnx-clr-win-x86*/
dnx-coreclr-win-x86*/
/dnx

# Gemfile.lock
Gemfile.lock
=======
# virtual machine crash logs, see http://www.java.com/en/download/help/error_hotspot.xml
hs_err_pid*

# ide
.idea
*.iml
>>>>>>> 3596f488
<|MERGE_RESOLUTION|>--- conflicted
+++ resolved
@@ -1,114 +1,4 @@
-<<<<<<< HEAD
-## Ignore generated code 
-PackageTest/NugetPackageTest/Generated
-src/generator/AutoRest.NodeJS.Tests/AcceptanceTests/*.js
-
-## Ignore user-specific files, temporary files, build results, etc.
-AutoRest/**/Templates/*.cs
-src/**/Templates/*.cs
-
-# User-specific files
-*.suo
-*.user
-*.sln.docstates
-.vs
-developer/
-launchSettings.json
-
-# Build results
-binaries/
-[Dd]ebug*/
-[Rr]elease/
-
-[Tt]est[Rr]esult*
-[Bb]uild[Ll]og.*
-[Bb]uild.out
-
-*_i.c
-*_p.c
-*.ilk
-*.meta
-*.obj
-*.pch
-*.pdb
-*.pgc
-*.pgd
-*.rsp
-*.sbr
-*.tlb
-*.tli
-*.tlh
-*.tmp
-*.vspscc
-*.vssscc
-.builds
-
-*.pidb
-
-*.log*
-*.scc
-# Visual C++ cache files
-ipch/
-*.aps
-*.ncb
-*.opensdf
-*.sdf
-
-# Visual Studio profiler
-*.psess
-*.vsp
-
-# VS Code settings
-*.vscode
-
-# Code analysis
-*.CodeAnalysisLog.xml
-
-# Guidance Automation Toolkit
-*.gpState
-
-# ReSharper is a Visual Studio add-in
-_ReSharper*/
-*.[Rr]e[Ss]harper
-
-# NCrunch
-*.ncrunch*
-.*crunch*.local.xml
-
-# Installshield output folder
-[Ee]xpress
-
-# DocProject is a documentation generator add-in
-DocProject/buildhelp/
-DocProject/Help/*.HxT
-DocProject/Help/*.HxC
-DocProject/Help/*.hhc
-DocProject/Help/*.hhk
-DocProject/Help/*.hhp
-DocProject/Help/Html2
-DocProject/Help/html
-
-# Click-Once directory
-publish
-
-# Publish Web Output
-*.[Pp]ublish.xml
-
-# Others
-[Bb]in
-[Oo]bj
-sql
-*.Cache
-ClientBin
-[Ss]tyle[Cc]op.*
-~$*
-*.dbmdl
-
-# Build tasks
-[Tt]ools/*.dll
-=======
 build
->>>>>>> 3596f488
 *.class
 target
 gen
@@ -125,54 +15,9 @@
 .gitrevision
 .gradle
 
-<<<<<<< HEAD
-# Sensitive files
-*.keys
-*.pfx
-*.cer
-*.pem
-*.jks
-
-# Backup & report files from converting a project to a new version of VS.
-_UpgradeReport_Files/
-Backup*/
-UpgradeLog*.XML
-
-# NuGet
-packages
-
-# Mac OS #
-.DS_Store
-.DS_Store?
-
-# Windows #
-Thumbs.db
-
-# Mono
-*dll.mdb
-*exe.mdb
-
-#old nuget restore folder
-.nuget/
-src/generator/AutoRest.Ruby*Tests/Gemfile.lock
-src/generator/AutoRest.Ruby*/*/RspecTests/Generated/*
-
-#netcore 
-/NetCore
-*.lock.json
-
-#dnx installation
-dnx-clr-win-x86*/
-dnx-coreclr-win-x86*/
-/dnx
-
-# Gemfile.lock
-Gemfile.lock
-=======
 # virtual machine crash logs, see http://www.java.com/en/download/help/error_hotspot.xml
 hs_err_pid*
 
 # ide
 .idea
-*.iml
->>>>>>> 3596f488
+*.iml