/**
 * 
 * Copyright (c) Microsoft and contributors.  All rights reserved.
 * 
 * Licensed under the Apache License, Version 2.0 (the "License");
 * you may not use this file except in compliance with the License.
 * You may obtain a copy of the License at
 *   http://www.apache.org/licenses/LICENSE-2.0
 * 
 * Unless required by applicable law or agreed to in writing, software
 * distributed under the License is distributed on an "AS IS" BASIS,
 * WITHOUT WARRANTIES OR CONDITIONS OF ANY KIND, either express or implied.
 * 
 * See the License for the specific language governing permissions and
 * limitations under the License.
 * 
 */

// Warning: This code was generated by a tool.
// 
// Changes to this file may cause incorrect behavior and will be lost if the
// code is regenerated.

package com.microsoft.windowsazure.scheduler.models;

import java.util.ArrayList;

/**
* Recurrence schedule for the job.
*/
public class JobRecurrenceSchedule {
    private ArrayList<JobScheduleDay> days;
    
    /**
    * Optional. Days of the week that the job should execute on.
    * @return The Days value.
    */
    public ArrayList<JobScheduleDay> getDays() {
        return this.days;
    }
    
    /**
    * Optional. Days of the week that the job should execute on.
    * @param daysValue The Days value.
    */
    public void setDays(final ArrayList<JobScheduleDay> daysValue) {
        this.days = daysValue;
    }
    
    private ArrayList<Integer> hours;
    
    /**
    * Optional. Hours of the day that the job should execute at.
    * @return The Hours value.
    */
    public ArrayList<Integer> getHours() {
        return this.hours;
    }
    
    /**
    * Optional. Hours of the day that the job should execute at.
    * @param hoursValue The Hours value.
    */
    public void setHours(final ArrayList<Integer> hoursValue) {
        this.hours = hoursValue;
    }
    
    private ArrayList<Integer> minutes;
    
    /**
    * Optional. Minutes of the hour that the job should execute at.
    * @return The Minutes value.
    */
    public ArrayList<Integer> getMinutes() {
        return this.minutes;
    }
    
    /**
    * Optional. Minutes of the hour that the job should execute at.
    * @param minutesValue The Minutes value.
    */
    public void setMinutes(final ArrayList<Integer> minutesValue) {
        this.minutes = minutesValue;
    }
    
    private ArrayList<Integer> monthDays;
    
    /**
    * Optional. Days of the month that the job should execute on.  Must be
    * between 1 and 31.
    * @return The MonthDays value.
    */
    public ArrayList<Integer> getMonthDays() {
        return this.monthDays;
    }
    
    /**
    * Optional. Days of the month that the job should execute on.  Must be
    * between 1 and 31.
    * @param monthDaysValue The MonthDays value.
    */
    public void setMonthDays(final ArrayList<Integer> monthDaysValue) {
        this.monthDays = monthDaysValue;
    }
    
    private ArrayList<JobScheduleMonthlyOccurrence> monthlyOccurrences;
    
    /**
    * Optional. Occurrences of days within a month.
    * @return The MonthlyOccurrences value.
    */
    public ArrayList<JobScheduleMonthlyOccurrence> getMonthlyOccurrences() {
        return this.monthlyOccurrences;
    }
    
    /**
    * Optional. Occurrences of days within a month.
    * @param monthlyOccurrencesValue The MonthlyOccurrences value.
    */
    public void setMonthlyOccurrences(final ArrayList<JobScheduleMonthlyOccurrence> monthlyOccurrencesValue) {
        this.monthlyOccurrences = monthlyOccurrencesValue;
    }
    
    private ArrayList<Integer> months;
    
    /**
    * Optional. Months that the job should execute in.  Must be between 1 and
    * 12.
    * @return The Months value.
    */
    public ArrayList<Integer> getMonths() {
        return this.months;
    }
    
    /**
    * Optional. Months that the job should execute in.  Must be between 1 and
    * 12.
    * @param monthsValue The Months value.
    */
    public void setMonths(final ArrayList<Integer> monthsValue) {
        this.months = monthsValue;
    }
    
    /**
    * Initializes a new instance of the JobRecurrenceSchedule class.
    *
    */
    public JobRecurrenceSchedule() {
<<<<<<< HEAD
        this.setDays(new java.util.ArrayList<com.microsoft.windowsazure.scheduler.models.JobScheduleDay>());
        this.setHours(new java.util.ArrayList<java.lang.Integer>());
        this.setMinutes(new java.util.ArrayList<java.lang.Integer>());
        this.setMonthDays(new java.util.ArrayList<java.lang.Integer>());
        this.setMonthlyOccurrences(new java.util.ArrayList<com.microsoft.windowsazure.scheduler.models.JobScheduleMonthlyOccurrence>());
        this.setMonths(new java.util.ArrayList<java.lang.Integer>());
=======
>>>>>>> e46fcc53
    }
}<|MERGE_RESOLUTION|>--- conflicted
+++ resolved
@@ -146,14 +146,5 @@
     *
     */
     public JobRecurrenceSchedule() {
-<<<<<<< HEAD
-        this.setDays(new java.util.ArrayList<com.microsoft.windowsazure.scheduler.models.JobScheduleDay>());
-        this.setHours(new java.util.ArrayList<java.lang.Integer>());
-        this.setMinutes(new java.util.ArrayList<java.lang.Integer>());
-        this.setMonthDays(new java.util.ArrayList<java.lang.Integer>());
-        this.setMonthlyOccurrences(new java.util.ArrayList<com.microsoft.windowsazure.scheduler.models.JobScheduleMonthlyOccurrence>());
-        this.setMonths(new java.util.ArrayList<java.lang.Integer>());
-=======
->>>>>>> e46fcc53
     }
 }