--- conflicted
+++ resolved
@@ -25,10 +25,6 @@
         Resource,
         Refreshable<ResourceGroup>,
         Wrapper<ResourceGroupInner> {
-
-<<<<<<< HEAD
-    String provisioningState();
-=======
     /**
      * @return the name of the resource group
      */
@@ -40,10 +36,9 @@
     String provisioningState();
 
     /**
-     * @return the location of the resource group
+     * @return the region of the resource group
      */
-    String location();
->>>>>>> 041ec460
+    String region();
 
     /**
      * @return the tags attached to the resource group
