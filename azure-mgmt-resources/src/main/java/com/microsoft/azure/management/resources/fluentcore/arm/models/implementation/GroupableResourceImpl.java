--- conflicted
+++ resolved
@@ -22,10 +22,7 @@
         	GroupableResource {
 
     private ResourceGroups resourceGroups;
-<<<<<<< HEAD
     protected ResourceGroup.DefinitionCreatable newGroup;
-=======
->>>>>>> 11a2562a
     private String groupName;
 
     protected GroupableResourceImpl(String key, InnerModelT innerObject, ResourceGroups resourceGroups) {
@@ -67,6 +64,7 @@
     @SuppressWarnings("unchecked")
     public final FluentModelImplT withNewGroup(ResourceGroup.DefinitionCreatable creatable) {
         this.groupName = creatable.key();
+        this.newGroup = creatable;
         addCreatableDependency(creatable);
         return (FluentModelImplT) this;
     }
