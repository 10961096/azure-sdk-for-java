--- conflicted
+++ resolved
@@ -10,6 +10,7 @@
 import com.microsoft.rest.ServiceCallback;
 import com.microsoft.rest.ServiceResponse;
 import rx.Observable;
+import rx.functions.Action1;
 import rx.functions.Func1;
 import rx.observables.BlockingObservable;
 
@@ -38,25 +39,13 @@
     }
 
     @Override
-<<<<<<< HEAD
-    public CreatedResources<T> create(Creatable<T> ... creatables) throws Exception {
+    public final CreatedResources<T> create(Creatable<T> ... creatables) throws Exception {
         return BlockingObservable.from(createAsync(creatables)).first();
-    }
-
-    @Override
-    public Observable<CreatedResources<T>> createAsync(Creatable<T> ... creatables) {
-=======
-    @SafeVarargs
-    public final CreatedResources<T> create(Creatable<T> ... creatables) throws Exception {
-        ServiceCall<CreatedResources<T>> serviceCall = createAsync(null, creatables);
-        return serviceCall.get().getBody();
     }
 
     @Override
     @SafeVarargs
-    public final ServiceCall<CreatedResources<T>> createAsync(final ServiceCallback<CreatedResources<T>> callback,
-                                                        Creatable<T> ... creatables) {
->>>>>>> 937bfd6b
+    public final Observable<CreatedResources<T>> createAsync(Creatable<T> ... creatables) {
         CreatableResourcesRootImpl<T> rootResource = new CreatableResourcesRootImpl<>();
         rootResource.addCreatableDependencies(creatables);
 
@@ -67,6 +56,27 @@
                         return new CreatedResourcesImpl<T>(tCreatableResourcesRoot);
                     }
                 });
+    }
+
+    @Override
+    @SafeVarargs
+    public final ServiceCall<CreatedResources<T>> createAsync(final ServiceCallback<CreatedResources<T>> callback, Creatable<T>... creatables) {
+        final ServiceCall<CreatedResources<T>> serviceCall = new ServiceCall<>(null);
+        createAsync(creatables).subscribe(new Action1<CreatedResources<T>>() {
+            @Override
+            public void call(CreatedResources<T> fluentModelT) {
+                ServiceResponse<CreatedResources<T>> serviceResponse = new ServiceResponse<>(fluentModelT, null);
+                serviceCall.success(serviceResponse);
+                callback.success(serviceResponse);
+            }
+        }, new Action1<Throwable>() {
+            @Override
+            public void call(Throwable throwable) {
+                serviceCall.failure(throwable);
+                callback.failure(throwable);
+            }
+        });
+        return serviceCall;
     }
 
     /**
@@ -254,14 +264,8 @@
         }
 
         @Override
-<<<<<<< HEAD
         public Observable<CreatableResourcesRoot<ResourceT>> createResourceAsync() {
             return Observable.just((CreatableResourcesRoot<ResourceT>) this);
-=======
-        public ServiceCall<Resource> createResourceAsync(ServiceCallback<Resource> serviceCallback) {
-            serviceCallback.success(new ServiceResponse<Resource>(this, null));
-            return null;
->>>>>>> 937bfd6b
         }
 
         @Override
@@ -303,62 +307,4 @@
             return null;
         }
     }
-
-    /**
-     * Represents a collection of in-progress Create service calls in the batch.
-     */
-    private class CreateResourcesServiceCall extends ServiceCall<CreatedResources<T>> {
-        private ServiceCall<CreatableResourcesRoot<T>> innerServiceCall;
-
-        /**
-         * Creates CreateResourcesServiceCall.
-         */
-        CreateResourcesServiceCall() {
-            super(null);
-        }
-
-        /**
-         * Sets the inner service call.
-         *
-         * @param inner the service call to wrap
-         */
-        public void setInnerServiceCall(ServiceCall<CreatableResourcesRoot<T>> inner) {
-            this.innerServiceCall = inner;
-        }
-
-        /**
-         * Cancels all the service calls currently executing.
-         */
-        public void cancel() {
-            this.innerServiceCall.cancel(true);
-        }
-
-        /**
-         * @return true if the call has been canceled; false otherwise.
-         */
-        public boolean isCancelled() {
-            return this.innerServiceCall.isCancelled();
-        }
-
-        ServiceCallback<CreatableResourcesRoot<T>> wrapCallback(final ServiceCallback<CreatedResources<T>> innerCallback) {
-            final CreateResourcesServiceCall self = this;
-            return new ServiceCallback<CreatableResourcesRoot<T>>() {
-                @Override
-                public void failure(Throwable t) {
-                    if (innerCallback != null) {
-                        innerCallback.failure((t));
-                    }
-                    self.failure(t); // Signal Future
-                }
-
-                @Override
-                public void success(ServiceResponse<CreatableResourcesRoot<T>> result) {
-                    if (innerCallback != null) {
-                        innerCallback.success(new ServiceResponse<CreatedResources<T>>(new CreatedResourcesImpl<>(result.getBody()), null));
-                    }
-                    self.success(new ServiceResponse<CreatedResources<T>>(new CreatedResourcesImpl<>(result.getBody()), null)); // Signal Future
-                }
-            };
-        }
-    }
 }