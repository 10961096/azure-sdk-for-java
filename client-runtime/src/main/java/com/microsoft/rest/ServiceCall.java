--- conflicted
+++ resolved
@@ -9,19 +9,9 @@
 
 import com.google.common.util.concurrent.AbstractFuture;
 
-<<<<<<< HEAD
-import java.util.List;
-
 import rx.Observable;
-import rx.Subscriber;
 import rx.Subscription;
 import rx.functions.Action1;
-=======
-import retrofit2.Call;
-import rx.Observable;
-import rx.Scheduler;
-import rx.functions.Func1;
->>>>>>> 0fffe579
 
 /**
  * An instance of this class provides access to the underlying REST call invocation.
@@ -127,57 +117,6 @@
 
     @Override
     public boolean isCancelled() {
-<<<<<<< HEAD
         return subscription.isUnsubscribed();
-=======
-        return call.isCanceled();
-    }
-
-    /**
-     * Get an RxJava Observable object for the response.
-     *
-     * @return the Observable
-     */
-    public Observable<T> observable() {
-        return Observable.from(this)
-                .map(new Func1<ServiceResponse<T>, T>() {
-                    @Override
-                    public T call(ServiceResponse<T> tServiceResponse) {
-                        return tServiceResponse.getBody();
-                    }
-                });
-    }
-
-    /**
-     * Get an RxJava Observable object for the response bound on a scheduler.
-     *
-     * @param scheduler the scheduler to bind to
-     * @return the Observable
-     */
-    public Observable<T> observable(Scheduler scheduler) {
-        return observable().subscribeOn(scheduler);
-    }
-
-    /**
-     * Invoke this method to report completed, allowing
-     * {@link AbstractFuture#get()} to be unblocked.
-     *
-     * @param result the service response returned.
-     * @return true if successfully reported; false otherwise.
-     */
-    public boolean success(ServiceResponse<T> result) {
-        return set(result);
-    }
-
-    /**
-     * Invoke this method to report a failure, allowing
-     * {@link AbstractFuture#get()} to throw the exception.
-     *
-     * @param t the exception thrown.
-     * @return true if successfully reported; false otherwise.
-     */
-    public boolean failure(Throwable t) {
-        return setException(t);
->>>>>>> 0fffe579
     }
 }