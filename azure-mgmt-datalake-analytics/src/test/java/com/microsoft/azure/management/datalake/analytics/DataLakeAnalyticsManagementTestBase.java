--- conflicted
+++ resolved
@@ -9,35 +9,29 @@
 import com.microsoft.azure.management.datalake.analytics.models.USqlJobProperties;
 import com.microsoft.azure.management.datalake.store.DataLakeStoreAccountManagementClient;
 import com.microsoft.azure.management.datalake.store.DataLakeStoreAccountManagementClientImpl;
-import com.microsoft.azure.management.resources.implementation.api.ResourceManagementClientImpl;
-import com.microsoft.azure.management.storage.implementation.api.StorageManagementClientImpl;
-import okhttp3.logging.HttpLoggingInterceptor;
+import com.microsoft.azure.management.resources.ResourceManagementClient;
+import com.microsoft.azure.management.resources.ResourceManagementClientImpl;
+import com.microsoft.azure.management.storage.StorageManagementClient;
+import com.microsoft.azure.management.storage.StorageManagementClientImpl;
+
 import org.junit.Assert;
 
 import java.text.MessageFormat;
 import java.util.UUID;
 import java.util.concurrent.TimeUnit;
 
-<<<<<<< HEAD
-=======
 import okhttp3.OkHttpClient;
 import okhttp3.logging.HttpLoggingInterceptor;
 import retrofit2.Retrofit;
 
->>>>>>> 96829b63
 public abstract class DataLakeAnalyticsManagementTestBase {
     protected static DataLakeAnalyticsAccountManagementClient dataLakeAnalyticsAccountManagementClient;
     protected static DataLakeAnalyticsJobManagementClient dataLakeAnalyticsJobManagementClient;
     protected static DataLakeAnalyticsCatalogManagementClient dataLakeAnalyticsCatalogManagementClient;
-    protected static ResourceManagementClientImpl resourceManagementClient;
+    protected static ResourceManagementClient resourceManagementClient;
     protected static DataLakeStoreAccountManagementClient dataLakeStoreAccountManagementClient;
-<<<<<<< HEAD
-    protected static StorageManagementClientImpl storageManagementClient;
-
-=======
     protected static StorageManagementClient storageManagementClient;
     protected static String environmentLocation;
->>>>>>> 96829b63
     public static void createClients() {
         String environment = System.getenv("arm.environmentType");
         String armUri = "";
@@ -110,17 +104,10 @@
         jobToSubmit.setType(JobType.USQL);
         jobToSubmit.setProperties(jobProperties);
 
-<<<<<<< HEAD
-        JobInformation jobCreateResponse = jobClient.jobs().create(jobId, adlaAcct, jobToSubmit).getBody();
-        Assert.assertNotNull(jobCreateResponse);
-
-        JobInformation getJobResponse = jobClient.jobs().get(jobCreateResponse.getJobId(), adlaAcct).getBody();
-=======
         JobInformation jobCreateResponse = jobClient.getJobOperations().create(adlaAcct, jobId, jobToSubmit).getBody();
         Assert.assertNotNull(jobCreateResponse);
 
         JobInformation getJobResponse = jobClient.getJobOperations().get(adlaAcct, jobCreateResponse.getJobId()).getBody();
->>>>>>> 96829b63
         Assert.assertNotNull(getJobResponse);
 
         int maxWaitInSeconds = 2700; // giving it 45 minutes for now.
@@ -131,11 +118,7 @@
             // wait 5 seconds before polling again
             Thread.sleep(5000);
             curWaitInSeconds += 5;
-<<<<<<< HEAD
-            getJobResponse = jobClient.jobs().get(jobCreateResponse.getJobId(), adlaAcct).getBody();
-=======
             getJobResponse = jobClient.getJobOperations().get(adlaAcct, jobCreateResponse.getJobId()).getBody();
->>>>>>> 96829b63
             Assert.assertNotNull(getJobResponse);
         }
 
