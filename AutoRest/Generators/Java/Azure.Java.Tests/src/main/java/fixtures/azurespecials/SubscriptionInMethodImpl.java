/**
 * Copyright (c) Microsoft Corporation. All rights reserved.
 * Licensed under the MIT License. See License.txt in the project root for
 * license information.
 * 
 * Code generated by Microsoft (R) AutoRest Code Generator 0.11.0.0
 * Changes may cause incorrect behavior and will be lost if the code is
 * regenerated.
 */

package fixtures.azurespecials;

import com.google.common.reflect.TypeToken;
import com.microsoft.rest.ServiceCallback;
import com.microsoft.rest.ServiceException;
import com.microsoft.rest.ServiceResponse;
import com.microsoft.rest.ServiceResponseBuilder;
import com.microsoft.rest.ServiceResponseCallback;
import com.microsoft.rest.ServiceResponseEmptyCallback;
import com.squareup.okhttp.ResponseBody;
import retrofit.Retrofit;
import retrofit.Call;
import retrofit.Response;
import fixtures.azurespecials.models.Error;

public class SubscriptionInMethodImpl implements SubscriptionInMethod {
    private SubscriptionInMethodService service;
    AutoRestAzureSpecialParametersTestClient client;

    public SubscriptionInMethodImpl(Retrofit retrofit, AutoRestAzureSpecialParametersTestClient client) {
        this.service = retrofit.create(SubscriptionInMethodService.class);
        this.client = client;
    }

    /**
<<<<<<< HEAD
=======
     * POST method with subscriptionId modeled in the method.  pass in subscription id = '1234-5678-9012-3456' to succeed
>>>>>>> 1ba0e1bb
     *
     * @param subscriptionId This should appear as a method parameter, use value '1234-5678-9012-3456'
     * @throws ServiceException the exception wrapped in ServiceException if failed.
     */
    public void postMethodLocalValid(String subscriptionId) throws ServiceException {
        if (subscriptionId == null) {
            throw new ServiceException(
                new IllegalArgumentException("Parameter subscriptionId is required and cannot be null."));
        }
        try {
            Call<ResponseBody> call = service.postMethodLocalValid(subscriptionId, this.client.getAcceptLanguage());
            ServiceResponse<Void> response = postMethodLocalValidDelegate(call.execute(), null);
            response.getBody();
        } catch (ServiceException ex) {
            throw ex;
        } catch (Exception ex) {
            throw new ServiceException(ex);
        }
    }

    /**
<<<<<<< HEAD
=======
     * POST method with subscriptionId modeled in the method.  pass in subscription id = '1234-5678-9012-3456' to succeed
>>>>>>> 1ba0e1bb
     *
     * @param subscriptionId This should appear as a method parameter, use value '1234-5678-9012-3456'
     * @param serviceCallback the async ServiceCallback to handle successful and failed responses.
     */
    public Call<ResponseBody> postMethodLocalValidAsync(String subscriptionId, final ServiceCallback<Void> serviceCallback) {
        if (subscriptionId == null) {
            serviceCallback.failure(new ServiceException(
                new IllegalArgumentException("Parameter subscriptionId is required and cannot be null.")));
        }
        Call<ResponseBody> call = service.postMethodLocalValid(subscriptionId, this.client.getAcceptLanguage());
        call.enqueue(new ServiceResponseCallback<Void>(serviceCallback) {
            @Override
            public void onResponse(Response<ResponseBody> response, Retrofit retrofit) {
                try {
                    serviceCallback.success(postMethodLocalValidDelegate(response, retrofit));
                } catch (ServiceException exception) {
                    serviceCallback.failure(exception);
                }
            }
        });
        return call;
    }

    private ServiceResponse<Void> postMethodLocalValidDelegate(Response<ResponseBody> response, Retrofit retrofit) throws ServiceException {
        return new ServiceResponseBuilder<Void>()
                .register(200, new TypeToken<Void>(){}.getType())
                .registerError(new TypeToken<Error>(){}.getType())
                .build(response, retrofit);
    }

    /**
<<<<<<< HEAD
=======
     * POST method with subscriptionId modeled in the method.  pass in subscription id = null, client-side validation should prevent you from making this call
>>>>>>> 1ba0e1bb
     *
     * @param subscriptionId This should appear as a method parameter, use value null, client-side validation should prvenet the call
     * @throws ServiceException the exception wrapped in ServiceException if failed.
     */
    public void postMethodLocalNull(String subscriptionId) throws ServiceException {
        if (subscriptionId == null) {
            throw new ServiceException(
                new IllegalArgumentException("Parameter subscriptionId is required and cannot be null."));
        }
        try {
            Call<ResponseBody> call = service.postMethodLocalNull(subscriptionId, this.client.getAcceptLanguage());
            ServiceResponse<Void> response = postMethodLocalNullDelegate(call.execute(), null);
            response.getBody();
        } catch (ServiceException ex) {
            throw ex;
        } catch (Exception ex) {
            throw new ServiceException(ex);
        }
    }

    /**
<<<<<<< HEAD
=======
     * POST method with subscriptionId modeled in the method.  pass in subscription id = null, client-side validation should prevent you from making this call
>>>>>>> 1ba0e1bb
     *
     * @param subscriptionId This should appear as a method parameter, use value null, client-side validation should prvenet the call
     * @param serviceCallback the async ServiceCallback to handle successful and failed responses.
     */
    public Call<ResponseBody> postMethodLocalNullAsync(String subscriptionId, final ServiceCallback<Void> serviceCallback) {
        if (subscriptionId == null) {
            serviceCallback.failure(new ServiceException(
                new IllegalArgumentException("Parameter subscriptionId is required and cannot be null.")));
        }
        Call<ResponseBody> call = service.postMethodLocalNull(subscriptionId, this.client.getAcceptLanguage());
        call.enqueue(new ServiceResponseCallback<Void>(serviceCallback) {
            @Override
            public void onResponse(Response<ResponseBody> response, Retrofit retrofit) {
                try {
                    serviceCallback.success(postMethodLocalNullDelegate(response, retrofit));
                } catch (ServiceException exception) {
                    serviceCallback.failure(exception);
                }
            }
        });
        return call;
    }

    private ServiceResponse<Void> postMethodLocalNullDelegate(Response<ResponseBody> response, Retrofit retrofit) throws ServiceException {
        return new ServiceResponseBuilder<Void>()
                .register(200, new TypeToken<Void>(){}.getType())
                .registerError(new TypeToken<Error>(){}.getType())
                .build(response, retrofit);
    }

    /**
<<<<<<< HEAD
=======
     * POST method with subscriptionId modeled in the method.  pass in subscription id = '1234-5678-9012-3456' to succeed
>>>>>>> 1ba0e1bb
     *
     * @param subscriptionId Should appear as a method parameter -use value '1234-5678-9012-3456'
     * @throws ServiceException the exception wrapped in ServiceException if failed.
     */
    public void postPathLocalValid(String subscriptionId) throws ServiceException {
        if (subscriptionId == null) {
            throw new ServiceException(
                new IllegalArgumentException("Parameter subscriptionId is required and cannot be null."));
        }
        try {
            Call<ResponseBody> call = service.postPathLocalValid(subscriptionId, this.client.getAcceptLanguage());
            ServiceResponse<Void> response = postPathLocalValidDelegate(call.execute(), null);
            response.getBody();
        } catch (ServiceException ex) {
            throw ex;
        } catch (Exception ex) {
            throw new ServiceException(ex);
        }
    }

    /**
<<<<<<< HEAD
=======
     * POST method with subscriptionId modeled in the method.  pass in subscription id = '1234-5678-9012-3456' to succeed
>>>>>>> 1ba0e1bb
     *
     * @param subscriptionId Should appear as a method parameter -use value '1234-5678-9012-3456'
     * @param serviceCallback the async ServiceCallback to handle successful and failed responses.
     */
    public Call<ResponseBody> postPathLocalValidAsync(String subscriptionId, final ServiceCallback<Void> serviceCallback) {
        if (subscriptionId == null) {
            serviceCallback.failure(new ServiceException(
                new IllegalArgumentException("Parameter subscriptionId is required and cannot be null.")));
        }
        Call<ResponseBody> call = service.postPathLocalValid(subscriptionId, this.client.getAcceptLanguage());
        call.enqueue(new ServiceResponseCallback<Void>(serviceCallback) {
            @Override
            public void onResponse(Response<ResponseBody> response, Retrofit retrofit) {
                try {
                    serviceCallback.success(postPathLocalValidDelegate(response, retrofit));
                } catch (ServiceException exception) {
                    serviceCallback.failure(exception);
                }
            }
        });
        return call;
    }

    private ServiceResponse<Void> postPathLocalValidDelegate(Response<ResponseBody> response, Retrofit retrofit) throws ServiceException {
        return new ServiceResponseBuilder<Void>()
                .register(200, new TypeToken<Void>(){}.getType())
                .registerError(new TypeToken<Error>(){}.getType())
                .build(response, retrofit);
    }

    /**
<<<<<<< HEAD
=======
     * POST method with subscriptionId modeled in the method.  pass in subscription id = '1234-5678-9012-3456' to succeed
>>>>>>> 1ba0e1bb
     *
     * @param subscriptionId The subscriptionId, which appears in the path, the value is always '1234-5678-9012-3456'
     * @throws ServiceException the exception wrapped in ServiceException if failed.
     */
    public void postSwaggerLocalValid(String subscriptionId) throws ServiceException {
        if (subscriptionId == null) {
            throw new ServiceException(
                new IllegalArgumentException("Parameter subscriptionId is required and cannot be null."));
        }
        try {
            Call<ResponseBody> call = service.postSwaggerLocalValid(subscriptionId, this.client.getAcceptLanguage());
            ServiceResponse<Void> response = postSwaggerLocalValidDelegate(call.execute(), null);
            response.getBody();
        } catch (ServiceException ex) {
            throw ex;
        } catch (Exception ex) {
            throw new ServiceException(ex);
        }
    }

    /**
<<<<<<< HEAD
=======
     * POST method with subscriptionId modeled in the method.  pass in subscription id = '1234-5678-9012-3456' to succeed
>>>>>>> 1ba0e1bb
     *
     * @param subscriptionId The subscriptionId, which appears in the path, the value is always '1234-5678-9012-3456'
     * @param serviceCallback the async ServiceCallback to handle successful and failed responses.
     */
    public Call<ResponseBody> postSwaggerLocalValidAsync(String subscriptionId, final ServiceCallback<Void> serviceCallback) {
        if (subscriptionId == null) {
            serviceCallback.failure(new ServiceException(
                new IllegalArgumentException("Parameter subscriptionId is required and cannot be null.")));
        }
        Call<ResponseBody> call = service.postSwaggerLocalValid(subscriptionId, this.client.getAcceptLanguage());
        call.enqueue(new ServiceResponseCallback<Void>(serviceCallback) {
            @Override
            public void onResponse(Response<ResponseBody> response, Retrofit retrofit) {
                try {
                    serviceCallback.success(postSwaggerLocalValidDelegate(response, retrofit));
                } catch (ServiceException exception) {
                    serviceCallback.failure(exception);
                }
            }
        });
        return call;
    }

    private ServiceResponse<Void> postSwaggerLocalValidDelegate(Response<ResponseBody> response, Retrofit retrofit) throws ServiceException {
        return new ServiceResponseBuilder<Void>()
                .register(200, new TypeToken<Void>(){}.getType())
                .registerError(new TypeToken<Error>(){}.getType())
                .build(response, retrofit);
    }

}<|MERGE_RESOLUTION|>--- conflicted
+++ resolved
@@ -33,10 +33,7 @@
     }
 
     /**
-<<<<<<< HEAD
-=======
-     * POST method with subscriptionId modeled in the method.  pass in subscription id = '1234-5678-9012-3456' to succeed
->>>>>>> 1ba0e1bb
+     * POST method with subscriptionId modeled in the method.  pass in subscription id = '1234-5678-9012-3456' to succeed
      *
      * @param subscriptionId This should appear as a method parameter, use value '1234-5678-9012-3456'
      * @throws ServiceException the exception wrapped in ServiceException if failed.
@@ -58,10 +55,7 @@
     }
 
     /**
-<<<<<<< HEAD
-=======
-     * POST method with subscriptionId modeled in the method.  pass in subscription id = '1234-5678-9012-3456' to succeed
->>>>>>> 1ba0e1bb
+     * POST method with subscriptionId modeled in the method.  pass in subscription id = '1234-5678-9012-3456' to succeed
      *
      * @param subscriptionId This should appear as a method parameter, use value '1234-5678-9012-3456'
      * @param serviceCallback the async ServiceCallback to handle successful and failed responses.
@@ -93,10 +87,7 @@
     }
 
     /**
-<<<<<<< HEAD
-=======
      * POST method with subscriptionId modeled in the method.  pass in subscription id = null, client-side validation should prevent you from making this call
->>>>>>> 1ba0e1bb
      *
      * @param subscriptionId This should appear as a method parameter, use value null, client-side validation should prvenet the call
      * @throws ServiceException the exception wrapped in ServiceException if failed.
@@ -118,10 +109,7 @@
     }
 
     /**
-<<<<<<< HEAD
-=======
      * POST method with subscriptionId modeled in the method.  pass in subscription id = null, client-side validation should prevent you from making this call
->>>>>>> 1ba0e1bb
      *
      * @param subscriptionId This should appear as a method parameter, use value null, client-side validation should prvenet the call
      * @param serviceCallback the async ServiceCallback to handle successful and failed responses.
@@ -153,10 +141,7 @@
     }
 
     /**
-<<<<<<< HEAD
-=======
-     * POST method with subscriptionId modeled in the method.  pass in subscription id = '1234-5678-9012-3456' to succeed
->>>>>>> 1ba0e1bb
+     * POST method with subscriptionId modeled in the method.  pass in subscription id = '1234-5678-9012-3456' to succeed
      *
      * @param subscriptionId Should appear as a method parameter -use value '1234-5678-9012-3456'
      * @throws ServiceException the exception wrapped in ServiceException if failed.
@@ -178,10 +163,7 @@
     }
 
     /**
-<<<<<<< HEAD
-=======
-     * POST method with subscriptionId modeled in the method.  pass in subscription id = '1234-5678-9012-3456' to succeed
->>>>>>> 1ba0e1bb
+     * POST method with subscriptionId modeled in the method.  pass in subscription id = '1234-5678-9012-3456' to succeed
      *
      * @param subscriptionId Should appear as a method parameter -use value '1234-5678-9012-3456'
      * @param serviceCallback the async ServiceCallback to handle successful and failed responses.
@@ -213,10 +195,7 @@
     }
 
     /**
-<<<<<<< HEAD
-=======
-     * POST method with subscriptionId modeled in the method.  pass in subscription id = '1234-5678-9012-3456' to succeed
->>>>>>> 1ba0e1bb
+     * POST method with subscriptionId modeled in the method.  pass in subscription id = '1234-5678-9012-3456' to succeed
      *
      * @param subscriptionId The subscriptionId, which appears in the path, the value is always '1234-5678-9012-3456'
      * @throws ServiceException the exception wrapped in ServiceException if failed.
@@ -238,10 +217,7 @@
     }
 
     /**
-<<<<<<< HEAD
-=======
-     * POST method with subscriptionId modeled in the method.  pass in subscription id = '1234-5678-9012-3456' to succeed
->>>>>>> 1ba0e1bb
+     * POST method with subscriptionId modeled in the method.  pass in subscription id = '1234-5678-9012-3456' to succeed
      *
      * @param subscriptionId The subscriptionId, which appears in the path, the value is always '1234-5678-9012-3456'
      * @param serviceCallback the async ServiceCallback to handle successful and failed responses.
