# Java SDK for SQL API of Azure Cosmos DB

[![Maven Central](https://img.shields.io/maven-central/v/com.microsoft.azure/azure-cosmos.svg)](https://search.maven.org/artifact/com.microsoft.azure/azure-cosmos)
[![Known Vulnerabilities](https://snyk.io/test/github/Azure/azure-sdk-for-java/badge.svg?targetFile=pom.xml)](https://snyk.io/test/github/Azure/azure-sdk-for-java/badge.svg?targetFile=pom.xml)

<!--[![Coverage Status](https://img.shields.io/codecov/c/github/Azure/azure-cosmos-java.svg)](https://codecov.io/gh/Azure/azure-cosmosdb-java)
![](https://img.shields.io/github/issues/azure/azure-cosmosdb-java.svg)
 -->

<!-- TOC depthFrom:2 depthTo:2 withLinks:1 updateOnSave:1 orderedList:0 -->

- [Consuming the official Microsoft Azure Cosmos DB Java SDK](#Consuming-the-official-Microsoft-Azure-Cosmos-DB-Java-SDK)
- [Prerequisites](#Prerequisites)
- [Usage Code Sample](#Usage-Code-Sample)
- [Guide for Production](#Guide-for-Production)
- [FAQ](#faq)
- [Release changes](#Release-changes)
- [Contribution and Feedback](#Contribution-and-feedback)
- [License](#license)

<!-- /TOC -->

## Consuming the official Microsoft Azure Cosmos DB Java SDK

This project provides a SDK library in Java for interacting with [SQL API](https://docs.microsoft.com/en-us/azure/cosmos-db/sql-api-sql-query) of [Azure Cosmos DB
Database Service](https://azure.microsoft.com/en-us/services/cosmos-db/). This project also includes samples, tools, and utilities.

Jar dependency binary information for maven and gradle can be found here at [maven](https://mvnrepository.com/artifact/com.microsoft.azure/azure-cosmos).

For example, using maven, you can add the following dependency to your maven pom file:

[//]: # ({x-version-update-start;com.microsoft.azure:azure-cosmos;current})
```xml
<dependency>
  <groupId>com.microsoft.azure</groupId>
  <artifactId>azure-cosmos</artifactId>
  <version>3.4.0</version>
</dependency>
```
[//]: # ({x-version-update-end})

Useful links:

- [Sample Get Started APP](https://github.com/Azure-Samples/azure-cosmos-db-sql-api-async-java-getting-started)
- [Introduction to Resource Model of Azure Cosmos DB Service](https://docs.microsoft.com/en-us/azure/cosmos-db/sql-api-resources)
- [Introduction to SQL API of Azure Cosmos DB Service](https://docs.microsoft.com/en-us/azure/cosmos-db/sql-api-sql-query)
- [Reactor Core JavaDoc API](https://projectreactor.io/docs/core/release/api/)
- [SDK FAQ](faq/)

## Prerequisites

- Java Development Kit 8
- An active Azure account. If you don't have one, you can sign up for a [free account](https://azure.microsoft.com/free/). Alternatively, you can use the [Azure Cosmos DB Emulator](https://azure.microsoft.com/documentation/articles/documentdb-nosql-local-emulator) for development and testing. As emulator https certificate is self signed, you need to import its certificate to java trusted cert store as [explained here](https://docs.microsoft.com/en-us/azure/cosmos-db/local-emulator-export-ssl-certificates)
- (Optional) SLF4J is a logging facade.
- (Optional) [SLF4J binding](http://www.slf4j.org/manual.html) is used to associate a specific logging framework with SLF4J.
- (Optional) Maven

SLF4J is only needed if you plan to use logging, please also download an SLF4J binding which will link the SLF4J API with the logging implementation of your choice. See the [SLF4J user manual](http://www.slf4j.org/manual.html) for more information.

<!-- TODO - update once JavaDoc is published
## API Documentation

Javadoc is available [here](https://azure.github.io/azure-cosmosdb-java/2.4.0/com/microsoft/azure/cosmosdb/rx/AsyncDocumentClient.html).

The SDK provides Reactor Core based async APIs. You can read more about Reactor Core and [Flux/Mono types here](https://projectreactor.io/docs/core/release/api/).
-->


## Usage Code Sample

See the complete code for the above sample in [`HelloWorldDemo.java`](./microsoft-azure-cosmos-examples/src/main/java/com/azure/data/cosmos/examples/HelloWorldDemo.java)

```java
import com.azure.data.cosmos.*;
import reactor.core.publisher.Mono;

import java.io.IOException;

// ...

    // Create a new CosmosClient via the builder
    // It only requires endpoint and key, but other useful settings are available
    CosmosClient client = CosmosClient.builder()
        .endpoint("<YOUR ENDPOINT HERE>")
        .key("<YOUR KEY HERE>")
        .build();

    // Get a reference to the container
    // This will create (or read) a database and its container.
    CosmosContainer container = client.createDatabaseIfNotExists("contoso-travel")
        // TIP: Our APIs are Reactor Core based, so try to chain your calls
        .flatMap(response -> response.database()
                .createContainerIfNotExists("passengers", "/id"))
        .flatMap(response -> Mono.just(response.container()))
        .block(); // Blocking for demo purposes (avoid doing this in production unless you must)

    // Create an item
    container.createItem(new Passenger("carla.davis@outlook.com", "Carla Davis", "SEA", "IND"))
        .flatMap(response -> {
            System.out.println("Created item: " + response.properties().toJson());
<<<<<<< HEAD
            // Read that item 
=======
            // Read that item
>>>>>>> 1761d2e4
            return response.item().read();
        })
        .flatMap(response -> {
            System.out.println("Read item: " + response.properties().toJson());
<<<<<<< HEAD
            // Replace that item 
=======
            // Replace that item
>>>>>>> 1761d2e4
            try {
                Passenger p = response.properties().getObject(Passenger.class);
                p.setDestination("SFO");
                return response.item().replace(p);
            } catch (IOException e) {
                System.err.println(e);
                return Mono.error(e);
            }
        })
<<<<<<< HEAD
        // delete that item 
=======
        // delete that item
>>>>>>> 1761d2e4
        .flatMap(response -> response.item().delete())
        .block(); // Blocking for demo purposes (avoid doing this in production unless you must)
// ...
```

We have a get started sample app available [here](https://github.com/Azure-Samples/azure-cosmos-db-sql-api-async-java-getting-started).

<<<<<<< HEAD
Also We have more examples in form of standalone unit tests in [examples project](microsoft-azure-cosmos-examples/src/main/java/com/azure/data/cosmos).
=======
Also We have more examples in form of standalone unit tests in [examples project](examples/src/test/java/com/microsoft/azure/cosmosdb/rx/examples).

## Consuming the official Microsoft Azure Cosmos DB Java SDK

This project provides a SDK library in Java for interacting with [SQL API](https://docs.microsoft.com/en-us/azure/cosmos-db/sql-api-sql-query) of [Azure Cosmos DB
Database Service](https://azure.microsoft.com/en-us/services/cosmos-db/). This project also includes samples, tools, and utilities.

Jar dependency binary information for maven and gradle can be found here at [maven](https://mvnrepository.com/artifact/com.microsoft.azure/azure-cosmos).

For example, using maven, you can add the following dependency to your maven pom file:

[//]: # ({x-version-update-start;com.microsoft.azure:azure-cosmos;current})
```xml
<dependency>
  <groupId>com.microsoft.azure</groupId>
  <artifactId>azure-cosmos</artifactId>
  <version>3.4.0</version>
</dependency>
```
[//]: # ({x-version-update-end})

Useful links:

- [Sample Get Started APP](https://github.com/Azure-Samples/azure-cosmos-db-sql-api-async-java-getting-started)
- [Introduction to Resource Model of Azure Cosmos DB Service](https://docs.microsoft.com/en-us/azure/cosmos-db/sql-api-resources)
- [Introduction to SQL API of Azure Cosmos DB Service](https://docs.microsoft.com/en-us/azure/cosmos-db/sql-api-sql-query)
- [Reactor Core JavaDoc API](https://projectreactor.io/docs/core/release/api/)
- [SDK FAQ](faq/)

## Prerequisites

- Java Development Kit 8
- An active Azure account. If you don't have one, you can sign up for a [free account](https://azure.microsoft.com/free/). Alternatively, you can use the [Azure Cosmos DB Emulator](https://azure.microsoft.com/documentation/articles/documentdb-nosql-local-emulator) for development and testing. As emulator https certificate is self signed, you need to import its certificate to java trusted cert store as [explained here](https://docs.microsoft.com/en-us/azure/cosmos-db/local-emulator-export-ssl-certificates)
- (Optional) SLF4J is a logging facade.
- (Optional) [SLF4J binding](http://www.slf4j.org/manual.html) is used to associate a specific logging framework with SLF4J.
- (Optional) Maven

SLF4J is only needed if you plan to use logging, please also download an SLF4J binding which will link the SLF4J API with the logging implementation of your choice. See the [SLF4J user manual](http://www.slf4j.org/manual.html) for more information.

<!-- TODO - update once JavaDoc is published
## API Documentation

Javadoc is available [here](https://azure.github.io/azure-cosmosdb-java/2.4.0/com/microsoft/azure/cosmosdb/rx/AsyncDocumentClient.html).

The SDK provides Reactor Core based async APIs. You can read more about Reactor Core and [Flux/Mono types here](https://projectreactor.io/docs/core/release/api/).
-->
>>>>>>> 1761d2e4

## Guide for Production

To achieve better performance and higher throughput there are a few tips that are helpful to follow:

### Use Appropriate Scheduler (Avoid stealing Eventloop IO Netty threads)

SDK uses [netty](https://netty.io/) for non-blocking IO. The SDK uses a fixed number of IO netty eventloop threads (as many CPU cores your machine has) for executing IO operations.

The Observable returned by API emits the result on one of the shared IO eventloop netty threads. So it is important to not block the shared IO eventloop netty threads. Doing CPU intensive work or blocking operation on the IO eventloop netty thread may cause deadlock or significantly reduce SDK throughput.

For example the following code executes a cpu intensive work on the eventloop IO netty thread:

```java
Mono<CosmosItemResponse> readItemMono = item.read();

readItemMono
  .subscribe(
  resourceResponse -> {
    //this is executed on eventloop IO netty thread.
    //the eventloop thread is shared and is meant to return back quickly.
    //
    // DON'T do this on eventloop IO netty thread.
    veryCpuIntensiveWork();
  });

```

After result is received if you want to do CPU intensive work on the result you should avoid doing so on eventloop IO netty thread. You can instead provide your own Scheduler to provide your own thread for running your work.

```java
import rx.schedulers;

Mono<CosmosItemResponse> readItemMono = item.read();

readItemMono
  .subscribeOn(Schedulers.computation())
  .subscribe(
  resourceResponse -> {
    // this is executed on threads provided by Scheduler.computation()
    // Schedulers.computation() should be used only the work is cpu intensive and you are not doing blocking IO, thread sleep, etc. in this thread against other resources.
    veryCpuIntensiveWork();
  });

```

Based on the type of your work you should use the appropriate existing RxJava Scheduler for your work. Please read here
[`Schedulers`](https://projectreactor.io/docs/core/release/api/reactor/core/scheduler/Schedulers.html).

### Disable netty's logging

Netty library logging is very chatty and need to be turned off (suppressing log in the configuration may not be enough) to avoid additional CPU costs.
If you are not in debugging mode disable netty's logging altogether. So if you are using log4j to remove the additional CPU costs incurred by `org.apache.log4j.Category.callAppenders()` from netty add the following line to your codebase:

```java
org.apache.log4j.Logger.getLogger("io.netty").setLevel(org.apache.log4j.Level.OFF);
```

### OS Open files Resource Limit

Some Linux systems (like Redhat) have an upper limit on the number of open files and so the total number of connections. Run the following to view the current limits:

```bash
ulimit -a
```

The number of open files (nofile) need to be large enough to have enough room for your configured connection pool size and other open files by the OS. It can be modified to allow for a larger connection pool size.

Open the limits.conf file:

```bash
vim /etc/security/limits.conf
```

Add/modify the following lines:

```
* - nofile 100000
```

### Use native SSL implementation for netty

Netty can use OpenSSL directly for SSL implementation stack to achieve better performance.
In the absence of this configuration netty will fall back to Java's default SSL implementation.

on Ubuntu:

```bash
sudo apt-get install openssl
sudo apt-get install libapr1
```

and add the following dependency to your project maven dependencies:

```xml
<dependency>
  <groupId>io.netty</groupId>
  <artifactId>netty-tcnative</artifactId>
  <version>2.0.25.Final</version>
  <classifier>linux-x86_64</classifier>
</dependency>
```

For other platforms (Redhat, Windows, Mac, etc) please refer to these instructions https://netty.io/wiki/forked-tomcat-native.html

### Common Perf Tips

There is a set of common perf tips written for our Java SDK. It is available [here](https://docs.microsoft.com/en-us/azure/cosmos-db/performance-tips-async-java).

## FAQ

We have a frequently asked questions which is maintained [here](faq/).

## Release changes

Release changelog is available [here](changelog/).

## Contribution and feedback

This is an open source project and we welcome contributions. If you would like to become an active contributor to this project please follow the instructions provided in [Azure Projects Contribution Guidelines](http://azure.github.io/guidelines/). Instructions on how to fetch and build the code can be found in [dev.md](./dev.md). Our PRs have CI that will run after a contributor has reviewed your code. You can run those same tests locally via the instructions in [dev.md](./dev.md). 

If you encounter any bugs with the SDK please file an [issue](https://github.com/Azure/azure-sdk-for-java/issues) in the Issues section of the project.

## License

[MIT License](LICENSE)

Copyright (c) 2018 Copyright (c) Microsoft Corporation

![Impressions](https://azure-sdk-impressions.azurewebsites.net/api/impressions/azure-sdk-for-java%2Fsdk%2Fcosmos%2FREADME.png)<|MERGE_RESOLUTION|>--- conflicted
+++ resolved
@@ -98,20 +98,12 @@
     container.createItem(new Passenger("carla.davis@outlook.com", "Carla Davis", "SEA", "IND"))
         .flatMap(response -> {
             System.out.println("Created item: " + response.properties().toJson());
-<<<<<<< HEAD
-            // Read that item 
-=======
             // Read that item
->>>>>>> 1761d2e4
             return response.item().read();
         })
         .flatMap(response -> {
             System.out.println("Read item: " + response.properties().toJson());
-<<<<<<< HEAD
-            // Replace that item 
-=======
             // Replace that item
->>>>>>> 1761d2e4
             try {
                 Passenger p = response.properties().getObject(Passenger.class);
                 p.setDestination("SFO");
@@ -121,11 +113,7 @@
                 return Mono.error(e);
             }
         })
-<<<<<<< HEAD
-        // delete that item 
-=======
         // delete that item
->>>>>>> 1761d2e4
         .flatMap(response -> response.item().delete())
         .block(); // Blocking for demo purposes (avoid doing this in production unless you must)
 // ...
@@ -133,56 +121,8 @@
 
 We have a get started sample app available [here](https://github.com/Azure-Samples/azure-cosmos-db-sql-api-async-java-getting-started).
 
-<<<<<<< HEAD
 Also We have more examples in form of standalone unit tests in [examples project](microsoft-azure-cosmos-examples/src/main/java/com/azure/data/cosmos).
-=======
-Also We have more examples in form of standalone unit tests in [examples project](examples/src/test/java/com/microsoft/azure/cosmosdb/rx/examples).
-
-## Consuming the official Microsoft Azure Cosmos DB Java SDK
-
-This project provides a SDK library in Java for interacting with [SQL API](https://docs.microsoft.com/en-us/azure/cosmos-db/sql-api-sql-query) of [Azure Cosmos DB
-Database Service](https://azure.microsoft.com/en-us/services/cosmos-db/). This project also includes samples, tools, and utilities.
-
-Jar dependency binary information for maven and gradle can be found here at [maven](https://mvnrepository.com/artifact/com.microsoft.azure/azure-cosmos).
-
-For example, using maven, you can add the following dependency to your maven pom file:
-
-[//]: # ({x-version-update-start;com.microsoft.azure:azure-cosmos;current})
-```xml
-<dependency>
-  <groupId>com.microsoft.azure</groupId>
-  <artifactId>azure-cosmos</artifactId>
-  <version>3.4.0</version>
-</dependency>
-```
-[//]: # ({x-version-update-end})
-
-Useful links:
-
-- [Sample Get Started APP](https://github.com/Azure-Samples/azure-cosmos-db-sql-api-async-java-getting-started)
-- [Introduction to Resource Model of Azure Cosmos DB Service](https://docs.microsoft.com/en-us/azure/cosmos-db/sql-api-resources)
-- [Introduction to SQL API of Azure Cosmos DB Service](https://docs.microsoft.com/en-us/azure/cosmos-db/sql-api-sql-query)
-- [Reactor Core JavaDoc API](https://projectreactor.io/docs/core/release/api/)
-- [SDK FAQ](faq/)
-
-## Prerequisites
-
-- Java Development Kit 8
-- An active Azure account. If you don't have one, you can sign up for a [free account](https://azure.microsoft.com/free/). Alternatively, you can use the [Azure Cosmos DB Emulator](https://azure.microsoft.com/documentation/articles/documentdb-nosql-local-emulator) for development and testing. As emulator https certificate is self signed, you need to import its certificate to java trusted cert store as [explained here](https://docs.microsoft.com/en-us/azure/cosmos-db/local-emulator-export-ssl-certificates)
-- (Optional) SLF4J is a logging facade.
-- (Optional) [SLF4J binding](http://www.slf4j.org/manual.html) is used to associate a specific logging framework with SLF4J.
-- (Optional) Maven
-
-SLF4J is only needed if you plan to use logging, please also download an SLF4J binding which will link the SLF4J API with the logging implementation of your choice. See the [SLF4J user manual](http://www.slf4j.org/manual.html) for more information.
-
-<!-- TODO - update once JavaDoc is published
-## API Documentation
-
-Javadoc is available [here](https://azure.github.io/azure-cosmosdb-java/2.4.0/com/microsoft/azure/cosmosdb/rx/AsyncDocumentClient.html).
-
-The SDK provides Reactor Core based async APIs. You can read more about Reactor Core and [Flux/Mono types here](https://projectreactor.io/docs/core/release/api/).
--->
->>>>>>> 1761d2e4
+
 
 ## Guide for Production
 
